"""
Plotting functions are implemented here and also monkeypatched into
the DataArray class
"""

import pkg_resources
import functools

import numpy as np
import pandas as pd

from ..core.utils import is_uniform_spaced


# TODO - implement this
class FacetGrid():
    pass


# Maybe more appropriate to keep this in .utils
def _right_dtype(arr, types):
    """
    Is the numpy array a sub dtype of anything in types?
    """
    return any(np.issubdtype(arr.dtype, t) for t in types)


def _ensure_plottable(*args):
    """
    Raise exception if there is anything in args that can't be plotted on
    an axis.
    """
    plottypes = [np.floating, np.integer, np.timedelta64, np.datetime64]

    # Lists need to be converted to np.arrays here.
    if not any(_right_dtype(np.array(x), plottypes) for x in args):
        raise TypeError('Plotting requires coordinates to be numeric '
                        'or dates.')


def _load_default_cmap(fname='default_colormap.csv'):
    """
    Returns viridis color map
    """
    from matplotlib.colors import LinearSegmentedColormap

    # Not sure what the first arg here should be
    f = pkg_resources.resource_stream(__name__, fname)
    cm_data = pd.read_csv(f, header=None).values

    return LinearSegmentedColormap.from_list('viridis', cm_data)


def plot(darray, ax=None, rtol=0.01, **kwargs):
    """
    Default plot of DataArray using matplotlib / pylab.

    Calls xray plotting function based on the dimensions of
    the array:

    =============== =========== ===========================
    Dimensions      Coordinates Plotting function
    --------------- ----------- ---------------------------
    1                           :py:meth:`xray.DataArray.line`
    2               Uniform     :py:meth:`xray.DataArray.imshow`
    2               Irregular   :py:meth:`xray.DataArray.contourf`
    Anything else               :py:meth:`xray.DataArray.hist`
    =============== =========== ===========================

    Parameters
    ----------
    darray : DataArray
    ax : matplotlib axes, optional
        If None, uses the current axis
    rtol : number, optional
        Relative tolerance used to determine if the indexes
        are uniformly spaced. Usually a small positive number.
    **kwargs : optional
        Additional keyword arguments to matplotlib

    """
    ndims = len(darray.dims)

    if ndims == 1:
        plotfunc = line
    elif ndims == 2:
        indexes = darray.indexes.values()
        if all(is_uniform_spaced(i, rtol=rtol) for i in indexes):
            plotfunc = imshow
        else:
            plotfunc = contourf
    else:
        plotfunc = hist

    kwargs['ax'] = ax
    return plotfunc(darray, **kwargs)


# This function signature should not change so that it can use
# matplotlib format strings
def line(darray, *args, **kwargs):
    """
    Line plot of 1 dimensional DataArray index against values

    Wraps matplotlib.pyplot.plot

    Parameters
    ----------
    darray : DataArray
        Must be 1 dimensional
    ax : matplotlib axes, optional
        If not passed, uses the current axis
    *args, **kwargs : optional
        Additional arguments to matplotlib.pyplot.plot

    """
    import matplotlib.pyplot as plt

    ndims = len(darray.dims)
    if ndims != 1:
        raise ValueError('Line plots are for 1 dimensional DataArrays. '
                         'Passed DataArray has {} dimensions'.format(ndims))

    # Ensures consistency with .plot method
    ax = kwargs.pop('ax', None)

    if ax is None:
        ax = plt.gca()

    xlabel, x = list(darray.indexes.items())[0]

    _ensure_plottable([x])

    primitive = ax.plot(x, darray, *args, **kwargs)

    ax.set_xlabel(xlabel)

    if darray.name is not None:
        ax.set_ylabel(darray.name)

    # Rotate dates on xlabels
    if np.issubdtype(x.dtype, np.datetime64):
        for label in ax.get_xticklabels():
            label.set_rotation('vertical')

    return primitive


def hist(darray, ax=None, **kwargs):
    """
    Histogram of DataArray

    Wraps matplotlib.pyplot.hist

    Plots N dimensional arrays by first flattening the array.

    Parameters
    ----------
    darray : DataArray
        Can be any dimension
    ax : matplotlib axes, optional
        If not passed, uses the current axis
    **kwargs : optional
        Additional keyword arguments to matplotlib.pyplot.hist

    """
    import matplotlib.pyplot as plt

    if ax is None:
        ax = plt.gca()

    no_nan = np.ravel(darray.values)
    no_nan = no_nan[pd.notnull(no_nan)]

    primitive = ax.hist(no_nan, **kwargs)

    ax.set_ylabel('Count')

    if darray.name is not None:
        ax.set_title('Histogram of {}'.format(darray.name))

    return primitive


def _update_axes_limits(ax, xincrease, yincrease):
    """
    Update axes in place to increase or decrease
    For use in _plot2d
    """
    if xincrease is None:
        pass
    elif xincrease:
        ax.set_xlim(sorted(ax.get_xlim()))
    elif not xincrease:
        ax.set_xlim(sorted(ax.get_xlim(), reverse=True))

    if yincrease is None:
        pass
    elif yincrease:
        ax.set_ylim(sorted(ax.get_ylim()))
    elif not yincrease:
        ax.set_ylim(sorted(ax.get_ylim(), reverse=True))


<<<<<<< HEAD
# Decorator will fill this list
_plot2dlist = []
=======
def _determine_cmap_params(plot_data, vmin=None, vmax=None, cmap=None,
                           center=None, robust=False, extend=None):
    """
    Use some heuristics to set good defaults for colorbar and range.

    Adapted from Seaborn:
    https://github.com/mwaskom/seaborn/blob/v0.6/seaborn/matrix.py#L158
    """
    calc_data = plot_data[~pd.isnull(plot_data)]
    if vmin is None:
        vmin = np.percentile(calc_data, 2) if robust else calc_data.min()
    if vmax is None:
        vmax = np.percentile(calc_data, 98) if robust else calc_data.max()

    # Simple heuristics for whether these data should  have a divergent map
    divergent = ((vmin < 0) and (vmax > 0)) or center is not None

    # Now set center to 0 so math below makes sense
    if center is None:
        center = 0

    # A divergent map should be symmetric around the center value
    if divergent:
        vlim = max(abs(vmin - center), abs(vmax - center))
        vmin, vmax = -vlim, vlim

    # Now add in the centering value and set the limits
    vmin += center
    vmax += center

    # Choose default colormaps if not provided
    if cmap is None:
        if divergent:
            cmap = "RdBu_r"
        else:
            cmap = "viridis"

    if cmap == "viridis":
        cmap = _load_default_cmap()

    if extend is None:
        extend_min = calc_data.min() < vmin
        extend_max = calc_data.max() > vmax
        if extend_min and extend_max:
            extend = 'both'
        elif extend_min:
            extend = 'min'
        elif extend_max:
            extend = 'max'
        else:
            extend = 'neither'

    return vmin, vmax, cmap, extend

>>>>>>> e5c3fa39

def _plot2d(plotfunc):
    """
    Decorator for common 2d plotting logic.
    """
    commondoc = '''
    Parameters
    ----------
    darray : DataArray
        Must be 2 dimensional
    ax : matplotlib axes object, optional
        If None, uses the current axis
    xincrease : None, True, or False, optional
        Should the values on the x axes be increasing from left to right?
        if None, use the default for the matplotlib function
    yincrease : None, True, or False, optional
        Should the values on the y axes be increasing from top to bottom?
        if None, use the default for the matplotlib function
    add_colorbar : Boolean, optional
        Adds colorbar to axis
    vmin, vmax : floats, optional
        Values to anchor the colormap, otherwise they are inferred from the
        data and other keyword arguments. When a diverging dataset is inferred,
        one of these values may be ignored.
    cmap : matplotlib colormap name or object, optional
        The mapping from data values to color space. If not provided, this
        will be either be ``viridis`` (if the function infers a sequential
        dataset) or ``RdBu_r`` (if the function infers a diverging dataset).
    center : float, optional
        The value at which to center the colormap. Passing this value implies
        use of a diverging colormap.
    robust : bool, optional
        If True and ``vmin`` or ``vmax`` are absent, the colormap range is
        computed with robust quantiles instead of the extreme values.
    extend : {'neither', 'both', 'min', 'max'}, optional
        How to draw arrows extending the colorbar beyond its limits. If not
        provided, extend is inferred from vmin, vmax and the data limits.
    **kwargs : optional
        Additional arguments to wrapped matplotlib function

    Returns
    -------
    artist :
        The same type of primitive artist that the wrapped matplotlib
        function returns
    '''

    # Build on the original docstring
    plotfunc.__doc__ = '\n'.join((plotfunc.__doc__, commondoc))

    # global list of 2d plotting functions
    _plot2dlist.append(plotfunc)

    @functools.wraps(plotfunc)
    def wrapper(darray, ax=None, xincrease=None, yincrease=None,
                add_colorbar=True, vmin=None, vmax=None, cmap=None,
                center=None, robust=False, extend=None, **kwargs):
        # All 2d plots in xray share this function signature

        import matplotlib.pyplot as plt

        if ax is None:
            ax = plt.gca()

        try:
            ylab, xlab = darray.dims
        except ValueError:
            raise ValueError('{} plots are for 2 dimensional DataArrays. '
                             'Passed DataArray has {} dimensions'
                             .format(plotfunc.__name__, len(darray.dims)))

        # some plotting functions only know how to handle ndarrays
        x = darray[xlab].values
        y = darray[ylab].values
        z = np.ma.MaskedArray(darray.values, pd.isnull(darray.values))

        _ensure_plottable(x, y)

        vmin, vmax, cmap, extend = _determine_cmap_params(
            z.data, vmin, vmax, cmap, center, robust, extend)

        if 'contour' in plotfunc.__name__:
            # extend is a keyword argument only for contour and contourf, but
            # passing it to the colorbar is sufficient for imshow and
            # pcolormesh
            kwargs['extend'] = extend

        ax, primitive = plotfunc(x, y, z, ax=ax, cmap=cmap, vmin=vmin,
                                 vmax=vmax, **kwargs)

        ax.set_xlabel(xlab)
        ax.set_ylabel(ylab)

        if add_colorbar:
            plt.colorbar(primitive, ax=ax, extend=extend)

        _update_axes_limits(ax, xincrease, yincrease)

        return primitive
    return wrapper


@_plot2d
def imshow(x, y, z, ax, **kwargs):
    """
    Image plot of 2d DataArray using matplotlib / pylab

    Wraps matplotlib.pyplot.imshow

    ..warning::

        This function needs uniformly spaced coordinates to
        properly label the axes. Call DataArray.plot() to check.

    The pixels are centered on the coordinates values. Ie, if the coordinate
    value is 3.2 then the pixels for those coordinates will be centered on 3.2.
    """
    # Centering the pixels- Assumes uniform spacing
    xstep = (x[1] - x[0]) / 2.0
    ystep = (y[1] - y[0]) / 2.0
    left, right = x[0] - xstep, x[-1] + xstep
    bottom, top = y[-1] + ystep, y[0] - ystep

    defaults = {'extent': [left, right, bottom, top],
                'aspect': 'auto',
                'interpolation': 'nearest',
                }

    # Allow user to override these defaults
    defaults.update(kwargs)

    primitive = ax.imshow(z, **defaults)

    return ax, primitive


@_plot2d
def contour(x, y, z, ax, **kwargs):
    """
    Contour plot of 2d DataArray

    Wraps matplotlib.pyplot.contour
    """
    primitive = ax.contour(x, y, z, **kwargs)
    return ax, primitive


@_plot2d
def contourf(x, y, z, ax, **kwargs):
    """
    Filled contour plot of 2d DataArray

    Wraps matplotlib.pyplot.contourf
    """
    primitive = ax.contourf(x, y, z, **kwargs)
    return ax, primitive


def _infer_interval_breaks(coord):
    """
    >>> _infer_interval_breaks(np.arange(5))
    array([-0.5,  0.5,  1.5,  2.5,  3.5,  4.5])
    """
    coord = np.asarray(coord)
    deltas = 0.5 * (coord[1:] - coord[:-1])
    first = coord[0] - deltas[0]
    last = coord[-1] + deltas[-1]
    return np.r_[[first], coord[:-1] + deltas, [last]]


@_plot2d
def pcolormesh(x, y, z, ax, **kwargs):
    """
    Pseudocolor plot of 2d DataArray

    Wraps matplotlib.pyplot.pcolormesh
    """
    x = _infer_interval_breaks(x)
    y = _infer_interval_breaks(y)

    primitive = ax.pcolormesh(x, y, z, **kwargs)

    # by default, pcolormesh picks "round" values for bounds
    # this results in ugly looking plots with lots of surrounding whitespace
    ax.set_xlim(x[0], x[-1])
    ax.set_ylim(y[0], y[-1])

    return ax, primitive


class _PlotMethods(object):
    '''
    Plotmethods class
    '''

    # Basically this is a bunch of hacking to put in the dataarray as the
    # first arg.

    def __init__(self, DataArray_instance):
        self._da = DataArray_instance
        #for f in _plot2dlist:
        #    setattr(self, f.__name__, self._2dplot(f))

    def __call__(self, *args, **kwargs):
        return plot(self._da, *args, **kwargs)

    def _2dplot(self, plotfunc):
        @functools.wraps(plotfunc)
        def inner(self, ax=None, xincrease=None, yincrease=None,
                  add_colorbar=True, **kwargs):
            return plotfunc(self._da, ax=ax, xincrease=xincrease,
                    yincrease=yincrease, add_colorbar=add_colorbar,
                    **kwargs)
        return inner

    @functools.wraps(hist)
    def hist(self, ax=None, **kwargs):
        return hist(self._da, ax=ax, **kwargs)

    @functools.wraps(line)
    def line(self, *args, **kwargs):
        return line(self._da, *args, **kwargs)

    @functools.wraps(plot)
    def plot(darray, ax=None, rtol=0.01, **kwargs):
        return plot(self._da, ax=ax, rtol=rtol, **kwargs)

    @functools.wraps(contour)
    def contour(self, ax=None, xincrease=None, yincrease=None,
              add_colorbar=True, **kwargs):
        return contour(self._da, ax=ax, xincrease=xincrease,
                    yincrease=yincrease, add_colorbar=add_colorbar,
                    **kwargs)

    @functools.wraps(contourf)
    def contourf(self, ax=None, xincrease=None, yincrease=None,
              add_colorbar=True, **kwargs):
        return contourf(self._da, ax=ax, xincrease=xincrease,
                    yincrease=yincrease, add_colorbar=add_colorbar,
                    **kwargs)

    @functools.wraps(imshow)
    def imshow(self, ax=None, xincrease=None, yincrease=None,
              add_colorbar=True, **kwargs):
        return imshow(self._da, ax=ax, xincrease=xincrease,
                    yincrease=yincrease, add_colorbar=add_colorbar,
                    **kwargs)

    @functools.wraps(pcolormesh)
    def pcolormesh(self, ax=None, xincrease=None, yincrease=None,
              add_colorbar=True, **kwargs):
        return pcolormesh(self._da, ax=ax, xincrease=xincrease,
                    yincrease=yincrease, add_colorbar=add_colorbar,
                    **kwargs)<|MERGE_RESOLUTION|>--- conflicted
+++ resolved
@@ -202,10 +202,6 @@
         ax.set_ylim(sorted(ax.get_ylim(), reverse=True))
 
 
-<<<<<<< HEAD
-# Decorator will fill this list
-_plot2dlist = []
-=======
 def _determine_cmap_params(plot_data, vmin=None, vmax=None, cmap=None,
                            center=None, robust=False, extend=None):
     """
@@ -260,7 +256,6 @@
 
     return vmin, vmax, cmap, extend
 
->>>>>>> e5c3fa39
 
 def _plot2d(plotfunc):
     """
@@ -311,9 +306,6 @@
     # Build on the original docstring
     plotfunc.__doc__ = '\n'.join((plotfunc.__doc__, commondoc))
 
-    # global list of 2d plotting functions
-    _plot2dlist.append(plotfunc)
-
     @functools.wraps(plotfunc)
     def wrapper(darray, ax=None, xincrease=None, yincrease=None,
                 add_colorbar=True, vmin=None, vmax=None, cmap=None,
